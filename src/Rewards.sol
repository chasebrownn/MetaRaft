--- conflicted
+++ resolved
@@ -8,18 +8,12 @@
     // State Variables
     // ---------------
 
-<<<<<<< HEAD
     address public stableCurrency; /// @notice Used to store address of coin used to deposit/payout from Rewards.sol.
     address public nftContract; /// @notice Used to store the address of the NFT contract.
-=======
-    address public stableCurrency;           /// @notice Used to store address of coin used to deposit/payout from Rewards.sol.
-    address public nftContract;              /// @notice Used to store the address of the NFT contract.
     enum rewardTiers {                       
         TIER_ONE, TIER_TWO, TIER_THREE, TIER_FOUR, TIER_FIVE, TIER_SIX
     }                                        /// @notice Used to store the rewards tier in an easier to read format.
 
-
->>>>>>> 50fb18a4
 
     // -----------
     // Constructor
@@ -33,17 +27,5 @@
         nftContract = _nftContract;
         transferOwnership(msg.sender);
     }
-<<<<<<< HEAD
-=======
 
-    /// @notice Deposits the amount of rewards in USDC to distribute.
-    /// @param  _amntToDistribute Stores the amount of rewards in USDC to distribute.
-    function depositUSDC(uint _amntToDistribute) public onlyOwner() {
-        // TODO: figure out method of dividend payouts.
-    }
-
-
-
-
->>>>>>> 50fb18a4
 }