// SPDX-License-Identifier: UNLICENSED
pragma solidity ^0.8.13;

import "../lib/openzeppelin-contracts/contracts/access/Ownable.sol";
import "../lib/openzeppelin-contracts/contracts/utils/Strings.sol";
import "./libraries/ERC721.sol";

contract NFT is ERC721, Ownable {
    using Strings for uint256;

    // ---------------
    // State Variables
    // ---------------

    // ERC721 Basic
    uint256 public currentTokenId = 1;
    uint256 public constant totalSupply = 10_000;
    uint256 public constant raftPrice = 1 ether;
    uint256 public constant maxRaftPurchase = 20;

    // ERC721 Metadata
    string public baseURI;

    // Extras
    mapping(address => bool) whitelistMinted; /// @notice Used to keep track of who is whitelsited for minting.

    bytes32 private merkleRoot; /// @notice Merkle root for verifying whitelisted addresses.
    address public rewardsContract; /// @notice Stores the contract address of Rewards.sol.
    bool public publicSaleActive; /// @notice
    bool public whitelistSaleActive; /// @notice

    // -----------
    // Constructor
    // -----------

    /// @notice Initializes MetaRaft.sol.
    constructor(string memory _name, string memory _symbol)
        ERC721(_name, _symbol)
    {}

    // ---------
    // Modifiers
    // ---------

    modifier isRewards(address sender) {
        require(
            rewardsContract == sender,
            "NFT.sol::isRewards() msg.sender is not Rewards.sol"
        );
        _;
    }

    // ---------
    // Functions
    // ---------

    function tokenURI(uint256 _tokenId)
        public
        view
        virtual
        override
        returns (string memory)
    {
        if (ownerOf(_tokenId) == address(0)) {
            //revert NonExistentTokenURI();
        }
        return
            bytes(baseURI).length > 0
                ? string(
                    abi.encodePacked(baseURI, _tokenId.toString(), ".json")
                )
                : "";
    }

    /// @notice This function will create new NFTs and add them to the total supply.
    /// @param _amount The amount of NFTs we are minting.
    /// @dev Minters can mint up to only 20 NFTs at a time, and may not mint if minted supply >= 10,000.
    function mintDapp(uint256 _amount) public payable {
        require(
            currentTokenId + _amount <= totalSupply,
            "NFT.sol::mintDapp() Transaction exceeds total supply"
        );
        require(
            balanceOf(msg.sender) + _amount <= maxRaftPurchase,
            "NFT.sol::mintDapp() Transaction exceeds maximum purchase restriction (20)"
        );
        require(
            raftPrice * _amount <= msg.value,
            "NFT.sol::mintDapp() Message value must be greater than price of NFTs"
        );
        require(
            whitelistSaleActive || publicSaleActive,
            "NFT.sol::mintDapp() No sale is currently active"
        );
        if (whitelistSaleActive) {
            mintWhitelist(msg.sender, _amount);
        } else if (publicSaleActive) {
            mintPublic(msg.sender, _amount);
        } else {
            return;
        }
    }

    /// @notice This function will verify whitelist status using a merkle proof received from the front-end
    /// @dev this function will check whitelist against a mapping until front-end implementation
    /// TODO: create a low level dapp to test merkle tree
    function merkleCheck(address _address) internal view returns (bool) {
        return (whitelistMinted[_address]);
    }

    /// @notice handles minting for public sale
    function mintPublic(address _address, uint256 _amount) internal {
        for (uint256 i = 0; i < _amount; i++) {
            _mint(_address, currentTokenId);
            emit Transfer(address(0), msg.sender, currentTokenId);
            currentTokenId++;
        }
    }

    /// @notice handles minting for whitelist sale
    function mintWhitelist(address _address, uint256 _amount) internal {
        // verify merkle proof and address beforehand
        require(
            merkleCheck(msg.sender),
            "NFT.sol::mintWhitelist() Wallet is not whitelisted"
        );
        for (uint256 i = 0; i < _amount; i++) {
            _mint(_address, currentTokenId);
            emit Transfer(address(0), msg.sender, currentTokenId);
            currentTokenId++;
        }
    }

    // ---------------
    // Owner Functions
    // ---------------

    /// @notice This function will mint out any NFTs that were not minted during the mint phase and burn them.
    /// TODO:  Decide if we mint directly to the null addy or a holding account.
    function mintLeftovers() external onlyOwner {
        //currentTokenId == totalSupply
        // burn all tokenIds from currentTokenId up to totalSupply
    }

    function setPublicSaleState(bool _state) public onlyOwner {
        publicSaleActive = _state;
    }

    /// @notice Used to update the base URI for metadata stored on IPFS.
    /// @dev URL must be in the format "ipfs://<hash>/“ and the proper extension is used ".json".
    /// @param   _baseURI    The IPFS URI pointing to stored metadata.
    function setBaseURI(string memory _baseURI) public onlyOwner {
        // figure out how to only set this value once or twice
        // 1) Default images with blank metadata (while minting)
        /*
        NFT Metadata (While minting):
        {
            "name": <name of NFT>
            "description": <description of collection or round>
            "image": <Default image URL>
            "external-url": <link to our minting page or website>
            "attributes": [
                { 
                    "trait_type": "Ticket ID",
                    "display_type": "number",
                    "value": <NFT ID from mint>
                },
                {
                    "trait_type": "Ticket Tier",
                    "value": "???"
                }
            ]
        }
        */
        // 2) Revealed images with metadata (after drawing)
        /*
        NFT Metadata (After drawing):
        {
            "name": <name of NFT>
            "description": <description of collection or round>
            "image": <IPFS image URL>
            "external-url": <link to our minting page or website>
            "attributes": [
                { 
                    "trait_type": "Ticket ID",
                    "display_type": "number",
                    "value": <NFT ID from mint>
                },
                {
                    "trait_type": "Ticket Tier",
                    "value": <string value of tier 1 through tier 6, where tier 6 receives no gift>
                }
            ]
        }
        */
    }

    /// @notice This function is used to add wallets to the whitelist mapping.
    /// @param  _wallet is the wallet address that will have their whitelist status modified.
    /// @param  _whitelist use True to whitelist a wallet, otherwise use False to remove wallet from whitelist.
    function modifyWhitelist(address _wallet, bool _whitelist)
        public
        onlyOwner
    {
        //whitelist[_wallet] = _whitelist;
    }

    function modifyWhitelistRoot(bytes32 _merkleRoot) public onlyOwner {}

    /// @notice This function is used to add wallets to the whitelist mapping.
    /// @param  _rewardsContract is the wallet address that will have their whitelist status modified.
    function setRewardsAddress(address _rewardsContract) external onlyOwner {
<<<<<<< HEAD
        require(
            _rewardsContract != address(0),
            "NFT.sol::setRewardsAddress() Reward.sol address cannot be address(0)"
        );
        require(
            _rewardsContract != address(this),
            "NFT.sol::setRewardsAddress() Reward.sol cannot be the NFT address"
        );
        require(
            _rewardsContract != rewardsContract,
            "NFT.sol::setRewardsAddress() Reward.sol address cannot be the same as before"
        );

        rewardsContract = _rewardsContract;
    }
=======
        require(_rewardsContract != address(0), "NFT.sol::setRewardsAddress() Reward.sol address cannot be address(0)");
        require(_rewardsContract != address(this), "NFT.sol::setRewardsAddress() Reward.sol cannot be the NFT address");
        require(_rewardsContract != rewardsContract, "NFT.sol::setRewardsAddress() Reward.sol address cannot be the same as before");

        rewardsContract = _rewardsContract;
    }

    /// @notice This function is used to convert all funds collected after mint to USDC and withdraws it to Rewards.sol.
    function swapToUSDCandWithdraw() external onlyOwner {


    }

>>>>>>> 50fb18a4
}<|MERGE_RESOLUTION|>--- conflicted
+++ resolved
@@ -210,23 +210,7 @@
     /// @notice This function is used to add wallets to the whitelist mapping.
     /// @param  _rewardsContract is the wallet address that will have their whitelist status modified.
     function setRewardsAddress(address _rewardsContract) external onlyOwner {
-<<<<<<< HEAD
-        require(
-            _rewardsContract != address(0),
-            "NFT.sol::setRewardsAddress() Reward.sol address cannot be address(0)"
-        );
-        require(
-            _rewardsContract != address(this),
-            "NFT.sol::setRewardsAddress() Reward.sol cannot be the NFT address"
-        );
-        require(
-            _rewardsContract != rewardsContract,
-            "NFT.sol::setRewardsAddress() Reward.sol address cannot be the same as before"
-        );
-
-        rewardsContract = _rewardsContract;
-    }
-=======
+
         require(_rewardsContract != address(0), "NFT.sol::setRewardsAddress() Reward.sol address cannot be address(0)");
         require(_rewardsContract != address(this), "NFT.sol::setRewardsAddress() Reward.sol cannot be the NFT address");
         require(_rewardsContract != rewardsContract, "NFT.sol::setRewardsAddress() Reward.sol address cannot be the same as before");
@@ -240,5 +224,4 @@
 
     }
 
->>>>>>> 50fb18a4
 }